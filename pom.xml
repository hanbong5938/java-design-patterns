--- conflicted
+++ resolved
@@ -158,13 +158,9 @@
         <module>eip-splitter</module>
         <module>eip-aggregator</module>
         <module>retry</module>
-<<<<<<< HEAD
-    	  <module>dirty-flag</module>
-		    <module>trampoline</module>
-=======
-		<module>trampoline</module>
+        <module>dirty-flag</module>
+        <module>trampoline</module>
         <module>serverless</module>
->>>>>>> 4ac6f90c
     </modules>
 
     <repositories>
