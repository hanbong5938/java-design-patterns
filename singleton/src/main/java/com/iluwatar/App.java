package com.iluwatar;

/**
 *
 * Singleton pattern ensures that the class (IvoryTower) can have only one
 * existing instance and provides global access to that instance.
 *
 * http://stackoverflow.com/questions/70689/what-is-an-efficient-way-to-implement-a-singleton-pattern-in-java
 *
 */
public class App {

	public static void main(String[] args) {

		// eagerly initialized singleton
		IvoryTower ivoryTower1 = IvoryTower.getInstance();
		IvoryTower ivoryTower2 = IvoryTower.getInstance();
		System.out.println("ivoryTower1=" + ivoryTower1);
		System.out.println("ivoryTower2=" + ivoryTower2);

		// lazily initialized singleton
		ThreadSafeLazyLoadedIvoryTower threadSafeIvoryTower1 = ThreadSafeLazyLoadedIvoryTower
				.getInstance();
		ThreadSafeLazyLoadedIvoryTower threadSafeIvoryTower2 = ThreadSafeLazyLoadedIvoryTower
				.getInstance();
		System.out.println("threadSafeIvoryTower1=" + threadSafeIvoryTower1);
		System.out.println("threadSafeIvoryTower2=" + threadSafeIvoryTower2);
<<<<<<< HEAD

		// enum singleton
		EnumIvoryTower enumIvoryTower1 = EnumIvoryTower.INSTANCE;
		EnumIvoryTower enumIvoryTower2 = EnumIvoryTower.INSTANCE;
		System.out.println("enumIvoryTower1=" + enumIvoryTower1);
		System.out.println("enumIvoryTower2=" + enumIvoryTower2);
=======
		
		InitializingOnDemandHolderIdiom demandHolderIdiom = InitializingOnDemandHolderIdiom.getInstance();
		System.out.println(demandHolderIdiom);
		InitializingOnDemandHolderIdiom demandHolderIdiom2 = InitializingOnDemandHolderIdiom.getInstance();
		System.out.println(demandHolderIdiom2);
		
		ThreadSafeDoubleCheckLocking dcl1 = ThreadSafeDoubleCheckLocking.getInstance();
		System.out.println(dcl1);
		ThreadSafeDoubleCheckLocking dcl2 = ThreadSafeDoubleCheckLocking.getInstance();
		System.out.println(dcl2);
>>>>>>> c06c0575
	}
}
<|MERGE_RESOLUTION|>--- conflicted
+++ resolved
@@ -1,48 +1,45 @@
-package com.iluwatar;
-
-/**
- *
- * Singleton pattern ensures that the class (IvoryTower) can have only one
- * existing instance and provides global access to that instance.
- *
- * http://stackoverflow.com/questions/70689/what-is-an-efficient-way-to-implement-a-singleton-pattern-in-java
- *
- */
-public class App {
-
-	public static void main(String[] args) {
-
-		// eagerly initialized singleton
-		IvoryTower ivoryTower1 = IvoryTower.getInstance();
-		IvoryTower ivoryTower2 = IvoryTower.getInstance();
-		System.out.println("ivoryTower1=" + ivoryTower1);
-		System.out.println("ivoryTower2=" + ivoryTower2);
-
-		// lazily initialized singleton
-		ThreadSafeLazyLoadedIvoryTower threadSafeIvoryTower1 = ThreadSafeLazyLoadedIvoryTower
-				.getInstance();
-		ThreadSafeLazyLoadedIvoryTower threadSafeIvoryTower2 = ThreadSafeLazyLoadedIvoryTower
-				.getInstance();
-		System.out.println("threadSafeIvoryTower1=" + threadSafeIvoryTower1);
-		System.out.println("threadSafeIvoryTower2=" + threadSafeIvoryTower2);
-<<<<<<< HEAD
-
-		// enum singleton
-		EnumIvoryTower enumIvoryTower1 = EnumIvoryTower.INSTANCE;
-		EnumIvoryTower enumIvoryTower2 = EnumIvoryTower.INSTANCE;
-		System.out.println("enumIvoryTower1=" + enumIvoryTower1);
-		System.out.println("enumIvoryTower2=" + enumIvoryTower2);
-=======
-		
-		InitializingOnDemandHolderIdiom demandHolderIdiom = InitializingOnDemandHolderIdiom.getInstance();
-		System.out.println(demandHolderIdiom);
-		InitializingOnDemandHolderIdiom demandHolderIdiom2 = InitializingOnDemandHolderIdiom.getInstance();
-		System.out.println(demandHolderIdiom2);
-		
-		ThreadSafeDoubleCheckLocking dcl1 = ThreadSafeDoubleCheckLocking.getInstance();
-		System.out.println(dcl1);
-		ThreadSafeDoubleCheckLocking dcl2 = ThreadSafeDoubleCheckLocking.getInstance();
-		System.out.println(dcl2);
->>>>>>> c06c0575
-	}
-}
+package com.iluwatar;
+
+/**
+ *
+ * Singleton pattern ensures that the class (IvoryTower) can have only one
+ * existing instance and provides global access to that instance.
+ *
+ * http://stackoverflow.com/questions/70689/what-is-an-efficient-way-to-implement-a-singleton-pattern-in-java
+ *
+ */
+public class App {
+
+	public static void main(String[] args) {
+
+		// eagerly initialized singleton
+		IvoryTower ivoryTower1 = IvoryTower.getInstance();
+		IvoryTower ivoryTower2 = IvoryTower.getInstance();
+		System.out.println("ivoryTower1=" + ivoryTower1);
+		System.out.println("ivoryTower2=" + ivoryTower2);
+
+		// lazily initialized singleton
+		ThreadSafeLazyLoadedIvoryTower threadSafeIvoryTower1 = ThreadSafeLazyLoadedIvoryTower
+				.getInstance();
+		ThreadSafeLazyLoadedIvoryTower threadSafeIvoryTower2 = ThreadSafeLazyLoadedIvoryTower
+				.getInstance();
+		System.out.println("threadSafeIvoryTower1=" + threadSafeIvoryTower1);
+		System.out.println("threadSafeIvoryTower2=" + threadSafeIvoryTower2);
+
+		// enum singleton
+		EnumIvoryTower enumIvoryTower1 = EnumIvoryTower.INSTANCE;
+		EnumIvoryTower enumIvoryTower2 = EnumIvoryTower.INSTANCE;
+		System.out.println("enumIvoryTower1=" + enumIvoryTower1);
+		System.out.println("enumIvoryTower2=" + enumIvoryTower2);
+		
+		InitializingOnDemandHolderIdiom demandHolderIdiom = InitializingOnDemandHolderIdiom.getInstance();
+		System.out.println(demandHolderIdiom);
+		InitializingOnDemandHolderIdiom demandHolderIdiom2 = InitializingOnDemandHolderIdiom.getInstance();
+		System.out.println(demandHolderIdiom2);
+		
+		ThreadSafeDoubleCheckLocking dcl1 = ThreadSafeDoubleCheckLocking.getInstance();
+		System.out.println(dcl1);
+		ThreadSafeDoubleCheckLocking dcl2 = ThreadSafeDoubleCheckLocking.getInstance();
+		System.out.println(dcl2);
+	}
+}