package com.iluwatar.monostate;

import java.util.ArrayList;
import java.util.List;

/**
 * The LoadBalancer class. This implements the MonoState pattern. It holds a series of servers. Upon
 * receiving a new Request, it delegates the call to the servers in a Round Robin Fashion. Since all
 * instances of the class share the same state, all instances will delegate to the same server on
 * receiving a new Request.
 * 
 */

public class LoadBalancer {
  private static List<Server> servers = new ArrayList<>();
  private static int id = 0;
  private static int lastServedId = 0;

  static {
    servers.add(new Server("localhost", 8081, ++id));
    servers.add(new Server("localhost", 8080, ++id));
    servers.add(new Server("localhost", 8082, ++id));
    servers.add(new Server("localhost", 8083, ++id));
    servers.add(new Server("localhost", 8084, ++id));
  }

  /**
   * Add new server
   */
  public final void addServer(Server server) {
    synchronized (servers) {
      servers.add(server);
    }

  }

  public final int getNoOfServers() {
    return servers.size();
  }

  public static int getLastServedId() {
    return lastServedId;
  }

<<<<<<< HEAD
  /**
   * Handle request
   */
  public void serverequest(Request request) {
=======
  public void serverRequest(Request request) {
>>>>>>> e3e0e32e
    if (lastServedId >= servers.size()) {
      lastServedId = 0;
    }
    Server server = servers.get(lastServedId++);
    server.serve(request);
  }



}<|MERGE_RESOLUTION|>--- conflicted
+++ resolved
@@ -42,14 +42,10 @@
     return lastServedId;
   }
 
-<<<<<<< HEAD
   /**
    * Handle request
    */
-  public void serverequest(Request request) {
-=======
   public void serverRequest(Request request) {
->>>>>>> e3e0e32e
     if (lastServedId >= servers.size()) {
       lastServedId = 0;
     }
